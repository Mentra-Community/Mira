import path from 'path';
import {
  TpaSession,
  TpaServer,
  StreamType,
  LayoutType,
  ToolCall,
} from '@augmentos/sdk';
import { MiraAgent } from './agents';
import { wrapText } from './utils';
import { getAllToolsForUser } from './agents/tools/TpaTool';

const PORT = process.env.PORT ? parseInt(process.env.PORT) : 80;
const PACKAGE_NAME = process.env.PACKAGE_NAME || "com.augmentos.miraai";
const AUGMENTOS_API_KEY = process.env.AUGMENTOS_API_KEY || 'test_key'; // In production, this would be securely stored

console.log(`Starting ${PACKAGE_NAME} server on port ${PORT}...`);
console.log(`Using API key: ${AUGMENTOS_API_KEY}`);

// Wake words that trigger Mira
const explicitWakeWords = [
  "hey mira", "he mira", "hey mara", "he mara", "hey mirror", "he mirror",
  "hey miara", "he miara", "hey mia", "he mia", "hey mural", "he mural",
  "hey amira", "hey myra", "he myra", "hay mira", "hai mira", "hey-mira",
  "he-mira", "heymira", "heymara", "hey mirah", "he mirah", "hey meera", "he meera",
  "Amira", "amira", "a mira", "a mirror"
];

/**
 * Manages the transcription state for active sessions
 */
class TranscriptionManager {
  private isProcessingQuery: boolean = false;
  private timeoutId?: NodeJS.Timeout;
  private session: TpaSession;
  private sessionId: string;
  private userId: string;
  private miraAgent: MiraAgent;
  private transcriptionStartTime: number = 0;

  constructor(session: TpaSession, sessionId: string, userId: string, miraAgent: MiraAgent) {
    this.session = session;
    this.sessionId = sessionId;
    this.userId = userId;
    this.miraAgent = miraAgent;
  }

  /**
   * Process incoming transcription data
   */
  handleTranscription(transcriptionData: any): void {
    // If a query is already being processed, ignore additional transcriptions
    if (this.isProcessingQuery) {
      console.log(`[Session ${this.sessionId}]: Query already in progress. Ignoring transcription.`);
      return;
    }

    const text = transcriptionData.text;
    // Clean the text: lowercase and remove punctuation for easier matching
    const cleanedText = text.toLowerCase().replace(/[^\w\s]/g, '').trim();
    const hasWakeWord = explicitWakeWords.some(word => cleanedText.includes(word));

    if (!hasWakeWord) {
      console.log('No wake word detected');
      return;
    }

    console.log(`[Session ${this.sessionId}]: Wake word detected in text "${text}"`);

    // If this is our first detection, start the transcription timer
    if (this.transcriptionStartTime === 0) {
      this.transcriptionStartTime = Date.now();
    }

    // Send immediate display feedback
    this.session.layouts.showTextWall(
      "Listening...",
      { durationMs: 10000 }
    );

    let timerDuration: number;

    if (transcriptionData.isFinal) {
      // Check if the final transcript ends with a wake word
      if (this.endsWithWakeWord(cleanedText)) {
        // If it ends with just a wake word, wait longer for additional query text
        timerDuration = 3000;
      } else {
        // Final transcript with additional content should be processed soon
        timerDuration = 1500;
      }
    } else {
      // For non-final transcripts
      timerDuration = this.transcriptionStartTime === 0 ? 3000 : 1500;
    }

    // Clear any existing timeout
    if (this.timeoutId) {
      clearTimeout(this.timeoutId);
    }

    // Set a new timeout to process the query
    this.timeoutId = setTimeout(() => {
      this.processQuery(text);
    }, timerDuration);
  }

  /**
   * Process and respond to the user's query
   */
  private async processQuery(rawText: string): Promise<void> {
    // Prevent multiple queries from processing simultaneously
    if (this.isProcessingQuery) {
      return;
    }

    this.isProcessingQuery = true;

    try {
      // Remove wake word from query
      const query = this.removeWakeWord(rawText);
      console.log(`[Session ${this.sessionId}]: Processing query: "${query}"`);

      if (query.trim().length === 0) {
        this.session.layouts.showTextWall(
          wrapText("No query provided", 30),
          { durationMs: 5000 }
        );
        return;
      }

      // Show the query being processed
      this.session.layouts.showTextWall(
        wrapText("Processing query: " + query, 30),
        { durationMs: 8000 }
      );

      // Process the query with the Mira agent
      const inputData = { query };
      const agentResponse = await this.miraAgent.handleContext(inputData);

      if (!agentResponse) {
        console.log("No insight found");
        this.session.layouts.showTextWall(
          wrapText("Sorry, I couldn't find an answer to that.", 30),
          { durationMs: 5000 }
        );
      } else {
        console.log("Insight found:", agentResponse);
        this.session.layouts.showTextWall(
          wrapText(agentResponse, 30),
          { durationMs: 8000 }
        );
      }
    } catch (error) {
      console.error(`[Session ${this.sessionId}]: Error processing query:`, error);
      this.session.layouts.showTextWall(
        wrapText("Sorry, there was an error processing your request.", 30),
        { durationMs: 5000 }
      );
    } finally {
      // Reset the state for future queries
      this.transcriptionStartTime = 0;
      if (this.timeoutId) {
        clearTimeout(this.timeoutId);
        this.timeoutId = undefined;
      }

      // Reset processing state after a delay
      setTimeout(() => {
        this.isProcessingQuery = false;
      }, 1000);
    }
  }

  /**
   * Remove the wake word from the input text
   */
  private removeWakeWord(text: string): string {
    // Escape each wake word for regex special characters
    const escapedWakeWords = explicitWakeWords.map(word =>
      word.replace(/[.*+?^${}()|[\]\\]/g, '\\$&')
    );
    // Build patterns that allow for spaces, commas, or periods between the words
    const wakePatterns = escapedWakeWords.map(word =>
      word.split(' ').join('[\\s,\\.]*')
    );
    // Create a regex that removes everything from the start until (and including) a wake word
    const wakeRegex = new RegExp(`.*?(?:${wakePatterns.join('|')})[\\s,\\.]*`, 'i');
    return text.replace(wakeRegex, '').trim();
  }

  /**
   * Check if text ends with a wake word
   */
  private endsWithWakeWord(text: string): boolean {
    return explicitWakeWords.some(word => text.trim().endsWith(word));
  }

  /**
   * Clean up resources when the session ends
   */
  cleanup(): void {
    if (this.timeoutId) {
      clearTimeout(this.timeoutId);
    }
  }
}

/**
 * Main Mira TPA server class
 */
class MiraServer extends TpaServer {
  private transcriptionManagers = new Map<string, TranscriptionManager>();
  private agentPerSession = new Map<string, MiraAgent>();

  /**
   * Handle new session connections
   */
  protected async onSession(session: TpaSession, sessionId: string, userId: string): Promise<void> {
    console.log(`Setting up Mira service for session ${sessionId}, user ${userId}`);
    const agent = new MiraAgent();
    // Start fetching tools asynchronously without blocking
    getAllToolsForUser(userId).then(tools => {
      // Append tools to agent when they're available
      if (tools.length > 0) {
        agent.agentTools.push(...tools);
        console.log(`Added ${tools.length} user tools to agent for user ${userId}`);
      }
    }).catch(error => {
      console.error(`Failed to load tools for user ${userId}:`, error);
    });
    this.agentPerSession.set(sessionId, agent);

    // Create transcription manager for this session
    const transcriptionManager = new TranscriptionManager(
      session, sessionId, userId, agent
    );
    this.transcriptionManagers.set(sessionId, transcriptionManager);

<<<<<<< HEAD
=======
    // Welcome message
    session.layouts.showReferenceCard(
      "Mira AI",
      "Virtual assistant connected",
      { durationMs: 3000 }
    );

>>>>>>> 43322307
    // Handle transcription data
    session.events.onTranscription((transcriptionData) => {
      transcriptionManager.handleTranscription(transcriptionData);
    });

    session.events.onLocation((locationData) => {
      this.handleLocation(locationData, sessionId);
    });

    // Handle connection events
    session.events.onConnected((settings) => {
      console.log(`\n[User ${userId}] connected to augmentos-cloud\n`);
    });

    // Handle errors
    session.events.onError((error) => {
      console.error(`[User ${userId}] Error:`, error);
    });
  }

  private async handleLocation(locationData: any, sessionId: string): Promise<void> {
    try {
      const { latitude, longitude } = locationData;
      
      if (!latitude || !longitude) {
        console.log('Invalid location data received');
        return;
      }

      // Use OpenStreetMap Nominatim API for reverse geocoding
      const response = await fetch(
        `https://nominatim.openstreetmap.org/reverse?format=json&lat=${latitude}&lon=${longitude}&zoom=18&addressdetails=1`
      );
      
      if (!response.ok) {
        throw new Error('Failed to fetch location data');
      }

      const data = await response.json();
      
      // Extract relevant location information
      const address = data.address;
      const locationInfo = {
        city: address.city || address.town || address.village || 'Unknown city',
        district: address.suburb || address.neighbourhood || 'Unknown district',
        country: address.country || 'Unknown country'
      };

      // Update the MiraAgent with location context
      this.agentPerSession.get(sessionId)?.updateLocationContext(locationInfo);
      
      console.log(`User location: ${locationInfo.city}, ${locationInfo.district}, ${locationInfo.country}`);
    } catch (error) {
      console.error('Error processing location:', error);
      // Update MiraAgent with fallback location context
      this.agentPerSession.get(sessionId)?.updateLocationContext({
        city: 'Unknown',
        district: 'Unknown',
        country: 'Unknown'
      });
    }
  }

  // Handle session disconnection
  protected onStop(sessionId: string, userId: string, reason: string): Promise<void> {
    console.log(`Stopping Mira service for session ${sessionId}, user ${userId}`);
    const manager = this.transcriptionManagers.get(sessionId);
    if (manager) {
      manager.cleanup();
      this.transcriptionManagers.delete(sessionId);
    }
    this.agentPerSession.delete(sessionId);
    return Promise.resolve();
  }
}

// Create and start the server
const server = new MiraServer({
  packageName: PACKAGE_NAME,
  apiKey: AUGMENTOS_API_KEY,
  port: PORT,
  webhookPath: '/webhook',
  publicDir: path.join(__dirname, './public')
});

server.start()
  .then(() => {
    console.log(`${PACKAGE_NAME} server running`);
  })
  .catch(error => {
    console.error('Failed to start server:', error);
  });<|MERGE_RESOLUTION|>--- conflicted
+++ resolved
@@ -238,16 +238,13 @@
     );
     this.transcriptionManagers.set(sessionId, transcriptionManager);
 
-<<<<<<< HEAD
-=======
     // Welcome message
     session.layouts.showReferenceCard(
-      "Mira AI",
-      "Virtual assistant connected",
+      "Mira AI", 
+      "Virtual assistant connected", 
       { durationMs: 3000 }
     );
 
->>>>>>> 43322307
     // Handle transcription data
     session.events.onTranscription((transcriptionData) => {
       transcriptionManager.handleTranscription(transcriptionData);
