import path from 'path';
import {
  AppSession,
<<<<<<< HEAD
  AppServer, PhotoData,
  GIVE_APP_CONTROL_OF_TOOL_RESPONSE
=======
  AppServer,
  PhotoData,
  logger
>>>>>>> 5af3ee60
} from '@mentra/sdk';
import { MiraAgent } from './agents';
import { wrapText, TranscriptProcessor } from './utils';
import { getAllToolsForUser } from './agents/tools/TpaTool';

const PORT = process.env.PORT ? parseInt(process.env.PORT) : 80;
const PACKAGE_NAME = process.env.PACKAGE_NAME;
const AUGMENTOS_API_KEY = process.env.AUGMENTOS_API_KEY;
const LOCATIONIQ_TOKEN = process.env.LOCATIONIQ_TOKEN;

const PROCESSING_SOUND_URL = "https://mira.augmentos.cloud/popping.mp3";
const START_LISTENING_SOUND_URL = "https://mira.augmentos.cloud/start.mp3";

if (!AUGMENTOS_API_KEY) {
  throw new Error('AUGMENTOS_API_KEY is not set');
}

if (!PACKAGE_NAME) {
  throw new Error('PACKAGE_NAME is not set');
}

logger.info(`🚀🚀🚀 Starting ${PACKAGE_NAME} server on port ${PORT}... 🚀🚀🚀`);

// Wake words that trigger Mira
const explicitWakeWords = [
  "hey mira", "he mira", "hey mara", "he mara", "hey mirror", "he mirror",
  "hey miara", "he miara", "hey mia", "he mia", "hey mural", "he mural",
  "hey amira", "hey myra", "he myra", "hay mira", "hai mira", "hey-mira",
  "he-mira", "heymira", "heymara", "hey mirah", "he mirah", "hey meera", "he meera",
  "Amira", "amira", "a mira", "a mirror", "hey miller", "he miller", "hey milla", "he milla", "hey mila", "he mila",
  "hey miwa", "he miwa", "hey mora", "he mora", "hey moira", "he moira",
  "hey miera", "he miera", "hey mura", "he mura", "hey maira", "he maira",
  "hey meara", "he meara", "hey mara", "he mara", "hey mina", "he mina",
  "hey mirra", "he mirra", "hey mir", "he mir", "hey miro", "he miro",
  "hey miruh", "he miruh", "hey meerah", "he meerah", "hey meira", "he meira",
  "hei mira", "hi mira", "hey mere", "he mere", "hey murra", "he murra",
  "hey mera", "he mera", "hey neera", "he neera", "hey murah", "he murah",
  "hey mear", "he mear", "hey miras", "he miras", "hey miora", "he miora", "hey miri", "he miri",
  "hey maura", "he maura", "hey maya", "he maya", "hey moora", "he moora",
  "hey mihrah", "he mihrah", "ay mira", "ey mira", "yay mira", "hey mihra",
  "hey mera", "hey mira", "hey mila", "hey mirra"
];

/**
 * Manages notifications for users
 */
class NotificationsManager {
  private notificationsPerUser = new Map<string, any[]>();

  addNotifications(userId: string, notifications: any[]): void {
    if (!this.notificationsPerUser.has(userId)) {
      this.notificationsPerUser.set(userId, []);
    }
    // Append new notifications
    const existing = this.notificationsPerUser.get(userId)!;
    this.notificationsPerUser.set(userId, existing.concat(notifications));
  }

  getLatestNotifications(userId: string, count: number = 5): any[] {
    const all = this.notificationsPerUser.get(userId) || [];
    return all.slice(-count);
  }

  clearNotifications(userId: string): void {
    this.notificationsPerUser.delete(userId);
  }
}

const notificationsManager = new NotificationsManager();

/**
 * Manages the transcription state for active sessions
 */
class TranscriptionManager {
  private isProcessingQuery: boolean = false;
  private isListeningToQuery: boolean = false;
  private timeoutId?: NodeJS.Timeout;
  private maxListeningTimeoutId?: NodeJS.Timeout; // 15-second hard cutoff timer
  private session: AppSession;
  private sessionId: string;
  private userId: string;
  private miraAgent: MiraAgent;
  private transcriptionStartTime: number = 0;
  private activeTimers: Map<string, NodeJS.Timeout> = new Map(); // timerId -> timeoutId
  private serverUrl: string;
  private transcriptProcessor: TranscriptProcessor;
  private activePhotos: Map<string, { promise: Promise<PhotoData>, photoData: PhotoData | null, lastPhotoTime: number }> = new Map();
  private logger: AppSession['logger'];

  constructor(session: AppSession, sessionId: string, userId: string, miraAgent: MiraAgent, serverUrl: string) {
    this.session = session;
    this.sessionId = sessionId;
    this.userId = userId;
    this.miraAgent = miraAgent;
    this.serverUrl = serverUrl;
    // Use same settings as LiveCaptions for now
    this.transcriptProcessor = new TranscriptProcessor(30, 3, 3, false);
    this.logger = session.logger.child({ service: 'Mira.TranscriptionManager' });
  }

  /**
   * Process incoming transcription data
   */
  handleTranscription(transcriptionData: any): void {
    // If a query is already being processed, ignore additional transcriptions
    if (this.isProcessingQuery) {
      this.logger.info(`[Session ${this.sessionId}]: Query already in progress. Ignoring transcription.`);
      return;
    }

    const text = transcriptionData.text;
    // Clean the text: lowercase and remove punctuation for easier matching
    const cleanedText = text
      .toLowerCase()
      .replace(/[.,!?;:]/g, '') // remove all punctuation
      .replace(/\s+/g, ' ')     // normalize whitespace
      .trim();
    const hasWakeWord = explicitWakeWords.some(word => cleanedText.includes(word));

    if (!hasWakeWord && !this.isListeningToQuery) {
      return;
    }

    if (this.activePhotos.has(this.sessionId)) {
      const photo = this.activePhotos.get(this.sessionId);
      if (photo) {
        if (photo.lastPhotoTime + 5000 < Date.now()) {
          this.activePhotos.delete(this.sessionId);
        }
      }
    }
    if (!this.activePhotos.has(this.sessionId)) {
      if (this.session.capabilities?.hasCamera) {
        const getPhotoPromise = this.session.camera.requestPhoto();
        getPhotoPromise.then(photoData => {
          this.activePhotos.set(this.sessionId, {
            promise: getPhotoPromise,
            photoData: photoData,
            lastPhotoTime: Date.now()
          });
          setTimeout(() => {
            if (this.activePhotos.has(this.sessionId) && this.activePhotos.get(this.sessionId)?.promise == getPhotoPromise) {
              this.activePhotos.delete(this.sessionId);
            }
          }, 10000);
        });
        this.activePhotos.set(this.sessionId, {
          promise: getPhotoPromise,
          photoData: null,
          lastPhotoTime: Date.now()
        });
        getPhotoPromise.catch(error => {
          this.logger.error(error, `[Session ${this.sessionId}]: Error getting photo:`);
          this.activePhotos.delete(this.sessionId);
        });
      }
    }

    // if (!this.isListeningToQuery) {
    //   // play new sound effect
    //   if (this.session.settings.get<boolean>("speak_response") || !this.session.capabilities?.hasScreen) {
    //     this.session.audio.playAudio({audioUrl: START_LISTENING_SOUND_URL});
    //   }
    //   try {
    //     this.session.location.getLatestLocation({accuracy: "realtime"}).then(location => {
    //       if (location) {
    //         this.handleLocation(location);
    //       }
    //     });
    //   } catch (error) {
    //     console.error(`[Session ${this.sessionId}]: Error getting location:`, error);
    //   }

    //   // Start 15-second maximum listening timer
    //   this.maxListeningTimeoutId = setTimeout(() => {
    //     console.log(`[Session ${this.sessionId}]: Maximum listening time (15s) reached, forcing query processing`);
    //     if (this.timeoutId) {
    //       clearTimeout(this.timeoutId);
    //       this.timeoutId = undefined;
    //     }
    //     this.processQuery(text, 15000);
    //   }, 15000);
    // }

    this.isListeningToQuery = true;

    // If this is our first detection, start the transcription timer
    if (this.transcriptionStartTime === 0) {
      this.transcriptionStartTime = Date.now();
    }

    // Remove wake word for display
    const displayText = this.removeWakeWord(text);
    // Only show 'Listening...' if there is no text after the wake word and nothing has been shown yet
    if (displayText.trim().length === 0) {
      // Show 'Listening...' only if the last shown text was not 'Listening...'
      if (this.transcriptProcessor.getLastUserTranscript().trim().length !== 0) {
        this.transcriptProcessor.processString('', false); // Clear the partial
      }
      this.session.layouts.showTextWall("Listening...", { durationMs: 10000 });
    } else {
      // Show the live query as the user is talking
      let formatted = 'Listening...\n\n' + this.transcriptProcessor.processString(displayText, !!transcriptionData.isFinal).trim();
      // Add a listening indicator if not final
      this.session.layouts.showTextWall(formatted, { durationMs: 10000 });
    }

    let timerDuration: number;

    if (transcriptionData.isFinal) {
      // Check if the final transcript ends with a wake word
      if (this.endsWithWakeWord(cleanedText)) {
        // If it ends with just a wake word, wait longer for additional query text
        this.logger.debug("transcriptionData.isFinal: ends with wake word");
        timerDuration = 10000;
      } else {
        // Final transcript with additional content should be processed soon
        timerDuration = 1500;
      }
    } else {
      //this.logger.debug("transcriptionData.isFinal: not final");
      // For non-final transcripts
      timerDuration = 3000;
    }

    // Clear any existing timeout
    if (this.timeoutId) {
      clearTimeout(this.timeoutId);
    }

    // Set a new timeout to process the query
    this.timeoutId = setTimeout(() => {
      this.processQuery(text, timerDuration);
    }, timerDuration);
  }

  private async getPhoto(): Promise<PhotoData | null> {
    if (this.activePhotos.has(this.sessionId)) {
      const photo = this.activePhotos.get(this.sessionId);
      if (photo && photo.photoData) {
        return photo.photoData;
      } else {
        return null;
      }
    }
    return null;
  }

  /**
  * Handles location updates with robust error handling
  * Gracefully falls back to default values if location services fail
  */
  public async handleLocation(locationData: any): Promise<void> {
    logger.debug({ locationData }, "$$$$$ Location data:");
    // Default fallback location context
    const fallbackLocationContext = {
      city: 'Unknown',
      state: 'Unknown',
      country: 'Unknown',
      timezone: {
        name: 'Unknown',
        shortName: 'Unknown',
        fullName: 'Unknown',
        offsetSec: 0,
        isDst: false
      }
    };

    try {
      const { lat, lng } = locationData;

      if (!lat || !lng) {
        this.logger.debug('Invalid location data received, using fallback');
        this.miraAgent.updateLocationContext(fallbackLocationContext);
        return;
      }

      let locationInfo = { ...fallbackLocationContext };

      try {
        // Use LocationIQ for reverse geocoding
        const response = await fetch(
          `https://us1.locationiq.com/v1/reverse.php?key=${LOCATIONIQ_TOKEN}&lat=${lat}&lon=${lng}&format=json`
        );

        if (response.ok) {
          const data = await response.json();
          const address = data.address;

          if (address) {
            locationInfo.city = address.city || address.town || address.village || 'Unknown city';
            locationInfo.state = address.state || 'Unknown state';
            locationInfo.country = address.country || 'Unknown country';
          }
        } else {
          console.warn(`LocationIQ reverse geocoding failed with status: ${response.status}`);
        }
      } catch (geocodingError) {
        console.warn('Reverse geocoding failed:', geocodingError);
      }

      try {
        // Get timezone information
        const timezoneResponse = await fetch(
          `https://us1.locationiq.com/v1/timezone?key=${LOCATIONIQ_TOKEN}&lat=${lat}&lon=${lng}&format=json`
        );

        if (timezoneResponse.ok) {
          const timezoneData = await timezoneResponse.json();

          if (timezoneData.timezone) {
            locationInfo.timezone = {
              name: timezoneData.timezone.name || 'Unknown',
              shortName: timezoneData.timezone.short_name || 'Unknown',
              fullName: timezoneData.timezone.full_name || 'Unknown',
              offsetSec: timezoneData.timezone.offset_sec || 0,
              isDst: !!timezoneData.timezone.now_in_dst
            };
          }
        } else {
          console.warn(`LocationIQ timezone API failed with status: ${timezoneResponse.status}`);
        }
      } catch (timezoneError) {
        console.warn('Timezone lookup failed:', timezoneError);
      }

      // Update the MiraAgent with location context (partial or complete)
      this.miraAgent.updateLocationContext(locationInfo);

      this.logger.debug(`User location: ${locationInfo.city}, ${locationInfo.state}, ${locationInfo.country}, ${locationInfo.timezone.name}`);
    } catch (error) {
      this.logger.error(error, 'Error processing location:');
      // Always update MiraAgent with fallback location context to ensure it continues working
      this.miraAgent.updateLocationContext(fallbackLocationContext);
    }
  }

  /**
   * Process and respond to the user's query
   */
  private async processQuery(rawText: string, timerDuration: number): Promise<void> {
    // Calculate the actual duration from transcriptionStartTime to now
    const endTime = Date.now();
    let durationSeconds = 3; // fallback default
    if (this.transcriptionStartTime > 0) {
      durationSeconds = Math.max(1, Math.ceil((endTime - this.transcriptionStartTime) / 1000));
    } else if (timerDuration) {
      durationSeconds = Math.max(1, Math.ceil(timerDuration / 1000));
    }

    // Use the calculated duration in the backend URL
    const backendUrl = `${this.serverUrl}/api/transcripts/${this.sessionId}?duration=${durationSeconds}`;

    let transcriptResponse: Response;
    let transcriptionResponse: any;

    try {
      this.logger.debug(`[Session ${this.sessionId}]: Fetching transcript from: ${backendUrl}`);
      transcriptResponse = await fetch(backendUrl);

      this.logger.debug(`[Session ${this.sessionId}]: Response status: ${transcriptResponse.status}`);

      if (!transcriptResponse.ok) {
        throw new Error(`HTTP ${transcriptResponse.status}: ${transcriptResponse.statusText}`);
      }

      const responseText = await transcriptResponse.text();
      this.logger.debug(`[Session ${this.sessionId}]: Raw response body:`, responseText);

      if (!responseText || responseText.trim() === '') {
        throw new Error('Empty response body received');
      }

      try {
        transcriptionResponse = JSON.parse(responseText);
      } catch (jsonError) {
        this.logger.error(jsonError, `[Session ${this.sessionId}]: JSON parsing failed:`);
        this.logger.error({ responseText }, `[Session ${this.sessionId}]: Response text that failed to parse: ${responseText}`);
        throw new Error(`Failed to parse JSON response: ${jsonError.message}`);
      }

    } catch (fetchError) {
      this.logger.error(fetchError, `[Session ${this.sessionId}]: Error fetching transcript:` + fetchError.message);
      this.session.layouts.showTextWall(
        wrapText("Sorry, there was an error retrieving your transcript. Please try again.", 30),
        { durationMs: 5000 }
      );
      return;
    }

    if (!transcriptionResponse || !transcriptionResponse.segments || !Array.isArray(transcriptionResponse.segments)) {
      this.logger.error({ transcriptionResponse }, `[Session ${this.sessionId}]: Invalid response structure:`);
      this.session.layouts.showTextWall(
        wrapText("Sorry, the transcript format was invalid. Please try again.", 30),
        { durationMs: 5000 }
      );
      return;
    }

    const rawCombinedText = transcriptionResponse.segments.map((segment: any) => segment.text).join(' ');

    // Prevent multiple queries from processing simultaneously
    if (this.isProcessingQuery) {
      return;
    }

    this.isProcessingQuery = true;

    let isRunning = true;

    // Remove wake word from query
    const query = this.removeWakeWord(rawCombinedText);

    if (query.trim().length === 0) {
      isRunning = false;
      this.session.layouts.showTextWall(
        wrapText("No query provided.", 30),
        { durationMs: 5000 }
      );
      this.isProcessingQuery = false;
      return;
    }

    if (this.session.settings.get<boolean>("speak_response") || !this.session.capabilities?.hasScreen) {
      this.session.audio.playAudio({ audioUrl: PROCESSING_SOUND_URL }).then(() => {
        if (isRunning) {
          this.session.audio.playAudio({ audioUrl: PROCESSING_SOUND_URL }).then(() => {
            if (isRunning) {
              this.session.audio.playAudio({ audioUrl: PROCESSING_SOUND_URL }).then(() => {
                if (isRunning) {
                  this.session.audio.playAudio({ audioUrl: PROCESSING_SOUND_URL }).then(() => {
                    if (isRunning) {
                      this.session.audio.playAudio({ audioUrl: PROCESSING_SOUND_URL });
                    }
                  });
                }
              });
            }
          });
        }
      });
    }

    try {
      // Show the query being processed
      let displayQuery = query;
      if (displayQuery.length > 60) {
        displayQuery = displayQuery.slice(0, 60).trim() + ' ...';
      }
      this.session.layouts.showTextWall(
        wrapText("Processing query: " + displayQuery, 30),
        { durationMs: 8000 }
      );

      // Process the query with the Mira agent
      const inputData = { query, photo: await this.getPhoto() };
      const agentResponse = await this.miraAgent.handleContext(inputData);

      isRunning = false;

      if (!agentResponse) {
        this.logger.info("No insight found");
        this.showOrSpeakText("Sorry, I couldn't find an answer to that.");
      } else if (agentResponse === GIVE_APP_CONTROL_OF_TOOL_RESPONSE) {
        // the app is now in control, so don't do anything
      } else {
        let handled = false;
        if (typeof agentResponse === 'string') {
          try {
            const parsed = JSON.parse(agentResponse);

            // Generic event handler for tool outputs
            if (parsed && parsed.event) {
              switch (parsed.event) {
                case 'timer_set':
                  if (parsed.duration) {
                    const labelText = parsed.label ? ` for "${parsed.label}"` : '';
                    this.showOrSpeakText(`Timer set${labelText} for ${parsed.duration} seconds.`);
                    const timeout = setTimeout(() => {
                      this.showOrSpeakText(`Timer${labelText} is up!`);
                      this.activeTimers.delete(parsed.timerId);
                    }, parsed.duration * 1000);
                    this.activeTimers.set(parsed.timerId, timeout);
                    handled = true;
                  }
                  break;
                // Add more cases here for future tool events
                // case 'notification':
                //   // handle notification event
                //   handled = true;
                //   break;
                default:
                  // Unknown event, fall through to default display
                  break;
              }
            }
          } catch (e) { /* not JSON, ignore */ }
        }

        if (!handled) {
          this.showOrSpeakText(agentResponse);
        }
      }
    } catch (error) {
      logger.error(error, `[Session ${this.sessionId}]: Error processing query:`);
      this.showOrSpeakText("Sorry, there was an error processing your request.");
    } finally {
      // Reset the state for future queries
      this.transcriptionStartTime = 0;
      if (this.timeoutId) {
        clearTimeout(this.timeoutId);
        this.timeoutId = undefined;
      }

      // Clear the maximum listening timer
      if (this.maxListeningTimeoutId) {
        clearTimeout(this.maxListeningTimeoutId);
        this.maxListeningTimeoutId = undefined;
      }

      // Reset listening state
      this.isListeningToQuery = false;

      // Clear transcript processor for next query
      this.transcriptProcessor.clear();

      // Reset processing state after a delay
      setTimeout(() => {
        this.isProcessingQuery = false;
      }, 2000);
    }
  }

  private async showOrSpeakText(text: string): Promise<void> {
    this.session.layouts.showTextWall(wrapText(text, 30), { durationMs: 5000 });
    if (this.session.settings.get<boolean>("speak_response") || !this.session.capabilities?.hasScreen) {
      try {
        const result = await this.session.audio.speak(text);
        if (result.error) {
          this.logger.error({ error: result.error }, `[Session ${this.sessionId}]: Error speaking text:`);
        }
      } catch (error) {
        this.logger.error(error, `[Session ${this.sessionId}]: Error speaking text:`);
      }
    }
  }

  /**
   * Remove the wake word from the input text
   */
  private removeWakeWord(text: string): string {
    // Escape each wake word for regex special characters
    const escapedWakeWords = explicitWakeWords.map(word =>
      word.replace(/[.*+?^${}()|[\]\\]/g, '\\$&')
    );
    // Build patterns that allow for spaces, commas, or periods between the words
    const wakePatterns = escapedWakeWords.map(word =>
      word.split(' ').join('[\\s,\\.]*')
    );
    // Create a regex that removes everything from the start until (and including) a wake word
    const wakeRegex = new RegExp(`.*?(?:${wakePatterns.join('|')})[\\s,\\.]*`, 'i');
    return text.replace(wakeRegex, '').trim();
  }

  /**
   * Check if text ends with a wake word
   */
  private endsWithWakeWord(text: string): boolean {
    // Remove trailing punctuation and whitespace, lowercase
    const cleanedText = text
      .toLowerCase()
      .replace(/[.,!?;:]/g, '') // remove all punctuation
      .replace(/\s+/g, ' ')     // normalize whitespace
      .trim();
    return explicitWakeWords.some(word => {
      // Build a regex to match the wake word at the end, allowing for punctuation/whitespace
      const pattern = new RegExp(`${word.replace(/[-/\\^$*+?.()|[\]{}]/g, '\\$&')}$`, 'i');
      return pattern.test(cleanedText);
    });
  }

  /**
   * Clean up resources when the session ends
   */
  cleanup(): void {
    if (this.timeoutId) {
      clearTimeout(this.timeoutId);
    }
    // Clear the maximum listening timer
    if (this.maxListeningTimeoutId) {
      clearTimeout(this.maxListeningTimeoutId);
    }
    // Clear all active timers
    for (const timeout of this.activeTimers.values()) {
      clearTimeout(timeout);
    }
    this.activeTimers.clear();
  }
}

// Utility to clean and convert ws(s)://.../tpa-ws to https://... for API calls
function getCleanServerUrl(rawUrl: string | undefined): string {
  if (!rawUrl) return '';
  // Remove ws:// or wss://
  let url = rawUrl.replace(/^wss?:\/\//, '');
  // Remove trailing /tpa-ws
  url = url.replace(/\/app-ws$/, '');
  // Prepend https://
  return `https://${url}`;
}

/**
 * Main Mira TPA server class
 */
class MiraServer extends AppServer {
  private transcriptionManagers = new Map<string, TranscriptionManager>();
  private agentPerSession = new Map<string, MiraAgent>();

  /**
   * Handle new session connections
   */
  protected async onSession(session: AppSession, sessionId: string, userId: string): Promise<void> {
    const logger = session.logger.child({ service: 'Mira.MiraServer' });
    logger.info(`Setting up Mira service for session ${sessionId}, user ${userId}`);

    const cleanServerUrl = getCleanServerUrl(session.getServerUrl());
    const agent = new MiraAgent(cleanServerUrl, userId);
    // Start fetching tools asynchronously without blocking
    getAllToolsForUser(cleanServerUrl, userId).then(tools => {
      // Append tools to agent when they're available
      if (tools.length > 0) {
        agent.agentTools.push(...tools);
        logger.info(`Added ${tools.length} user tools to agent for user ${userId}`);
      }
    }).catch(error => {
      logger.error(error, `Failed to load tools for user ${userId}:`);
    });
    this.agentPerSession.set(sessionId, agent);

    // Create transcription manager for this session
    const transcriptionManager = new TranscriptionManager(
      session, sessionId, userId, agent, cleanServerUrl
    );
    this.transcriptionManagers.set(sessionId, transcriptionManager);

    // Welcome message
    // session.layouts.showReferenceCard(
    //   "Mira AI",
    //   "Virtual assistant connected",
    //   { durationMs: 3000 }
    // );

    // Handle transcription data
    session.events.onTranscription((transcriptionData) => {
      const transcriptionManager = this.transcriptionManagers.get(sessionId);
      if (transcriptionManager) {
        // Attach notifications to MiraAgent for context by passing them in userContext
        transcriptionManager.handleTranscription({
          ...transcriptionData,
          notifications: notificationsManager.getLatestNotifications(userId, 5)
        });
      }
    });

    session.events.onLocation((locationData) => {
      const transcriptionManager = this.transcriptionManagers.get(sessionId);
      if (transcriptionManager) {
        transcriptionManager.handleLocation(locationData);
      }
    });

    session.events.onPhoneNotifications((phoneNotifications) => {
      this.handlePhoneNotifications(phoneNotifications, sessionId, userId);
    });

    // Handle connection events
    session.events.onConnected((settings) => {
      logger.info(`\n[User ${userId}] connected to augmentos-cloud\n`);
    });

    // Handle errors
    session.events.onError((error) => {
      logger.error(error, `[User ${userId}] Error: session error occurred`);
    });
  }

  private handlePhoneNotifications(phoneNotifications: any, sessionId: string, userId: string): void {
    // Save notifications for the user
    if (Array.isArray(phoneNotifications)) {
      notificationsManager.addNotifications(userId, phoneNotifications);
    } else if (phoneNotifications) {
      notificationsManager.addNotifications(userId, [phoneNotifications]);
    }
    // No need to update agent context here; notifications will be passed in userContext when needed
  }

  // Handle session disconnection
  protected onStop(sessionId: string, userId: string, reason: string): Promise<void> {
    logger.info(`Stopping Mira service for session ${sessionId}, user ${userId}`);
    const manager = this.transcriptionManagers.get(sessionId);
    if (manager) {
      manager.cleanup();
      this.transcriptionManagers.delete(sessionId);
    }
    this.agentPerSession.delete(sessionId);
    return Promise.resolve();
  }
}

// Create and start the server
const server = new MiraServer({
  packageName: PACKAGE_NAME!,
  apiKey: AUGMENTOS_API_KEY!,
  port: PORT,
  webhookPath: '/webhook',
  publicDir: path.join(__dirname, './public')
});

server.start()
  .then(() => {
    logger.info(`${PACKAGE_NAME} server running`);
  })
  .catch(error => {
    logger.error(error, 'Failed to start server:');
  });


// Log any unhandled promise rejections or uncaught exceptions to help with debugging.
process.on('uncaughtException', (error) => {
  logger.error(error, '🥲 Uncaught Exception:');
  // Log the error, clean up resources, then exit gracefully
  process.exit(1);
});

process.on('unhandledRejection', (reason, promise) => {
  logger.error({ reason, promise }, '🥲 Unhandled Rejection at:');
  // Log the error, clean up resources, then exit gracefully
  process.exit(1);
});<|MERGE_RESOLUTION|>--- conflicted
+++ resolved
@@ -1,14 +1,9 @@
 import path from 'path';
 import {
   AppSession,
-<<<<<<< HEAD
   AppServer, PhotoData,
-  GIVE_APP_CONTROL_OF_TOOL_RESPONSE
-=======
-  AppServer,
-  PhotoData,
+  GIVE_APP_CONTROL_OF_TOOL_RESPONSE,
   logger
->>>>>>> 5af3ee60
 } from '@mentra/sdk';
 import { MiraAgent } from './agents';
 import { wrapText, TranscriptProcessor } from './utils';
